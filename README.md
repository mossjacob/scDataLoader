--- conflicted
+++ resolved
@@ -36,11 +36,7 @@
 
 Currently one would have to use the preprocess function to make the dataset fit for different tools like scGPT / Geneformer. But I would want to enable it through different Collators. This is still missing and a WIP... (please do contribute!)
 
-<<<<<<< HEAD
 ![docs/scdataloader.drawio.png](docs/scdataloader.drawio.png)
-=======
-![docs/scdataloader.drawio.png]()
->>>>>>> d954f5ec
 
 ## Install it from PyPI
 
