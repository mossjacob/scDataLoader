import io
import os
import urllib

import bionty as bt
import lamindb as ln
import numpy as np
import pandas as pd
from biomart import BiomartServer
from django.db import IntegrityError
from scipy.sparse import csr_matrix
from scipy.stats import median_abs_deviation
from functools import lru_cache
from collections import Counter
from torch import Tensor
import torch

from typing import Union, List, Optional

from anndata import AnnData


def downsample_profile(mat: Tensor, dropout: float):
    """
    This function downsamples the expression profile of a given single cell RNA matrix.

    The noise is applied based on the renoise parameter,
    the total counts of the matrix, and the number of genes. The function first calculates the noise
    threshold (scaler) based on the renoise parameter. It then generates an initial matrix count by
    applying a Poisson distribution to a random tensor scaled by the total counts and the number of genes.
    The function then models the sampling zeros by applying a Poisson distribution to a random tensor
    scaled by the noise threshold, the total counts, and the number of genes. The function also models
    the technical zeros by generating a random tensor and comparing it to the noise threshold. The final
    matrix count is calculated by subtracting the sampling zeros from the initial matrix count and
    multiplying by the technical zeros. The function ensures that the final matrix count is not less
    than zero by taking the maximum of the final matrix count and a tensor of zeros. The function
    returns the final matrix count.

    Args:
        mat (torch.Tensor): The input matrix.
        dropout (float): The renoise parameter.

    Returns:
        torch.Tensor: The matrix count after applying noise.
    """
    batch = mat.shape[0]
    ngenes = mat.shape[1]
    dropout = dropout * 1.1
    # we model the sampling zeros (dropping 30% of the reads)
    res = torch.poisson((mat * (dropout / 2))).int()
    # we model the technical zeros (dropping 50% of the genes)
    notdrop = (torch.rand((batch, ngenes), device=mat.device) >= (dropout / 2)).int()
    mat = (mat - res) * notdrop
    return torch.maximum(mat, torch.zeros((1, 1), device=mat.device, dtype=torch.int))


def createFoldersFor(filepath: str):
    """
    will recursively create folders if needed until having all the folders required to save the file in this filepath
    """
    prevval = ""
    for val in os.path.expanduser(filepath).split("/")[:-1]:
        prevval += val + "/"
        if not os.path.exists(prevval):
            os.mkdir(prevval)


def _fetchFromServer(
    ensemble_server: str, attributes: list, database: str = "hsapiens_gene_ensembl"
):
    """
    Fetches data from the specified ensemble server.

    Args:
        ensemble_server (str): The URL of the ensemble server to fetch data from.
        attributes (list): The list of attributes to fetch from the server.
        database (str): The database to fetch data from.

    Returns:
        pd.DataFrame: A pandas DataFrame containing the fetched data.
    """
    server = BiomartServer(ensemble_server)
    ensmbl = server.datasets[database]
    print(attributes)
    res = pd.read_csv(
        io.StringIO(
            ensmbl.search({"attributes": attributes}, header=1).content.decode()
        ),
        sep="\t",
    )
    return res


def getBiomartTable(
    ensemble_server: str = "http://jul2023.archive.ensembl.org/biomart",
    useCache: bool = False,
    cache_folder: str = "/tmp/biomart/",
    attributes: List[str] = [],
    bypass_attributes: bool = False,
    database: str = "hsapiens_gene_ensembl",
):
    """generate a genelist dataframe from ensembl's biomart

    Args:
        ensemble_server (str, optional): the biomart server. Defaults to "http://jul2023.archive.ensembl.org/biomart".
        useCache (bool, optional): whether to use the cache or not. Defaults to False.
        cache_folder (str, optional): the cache folder. Defaults to "/tmp/biomart/".
        attributes (List[str], optional): the attributes to fetch. Defaults to [].
        bypass_attributes (bool, optional): whether to bypass the attributes or not. Defaults to False.
        database (str, optional): the database to fetch from. Defaults to "hsapiens_gene_ensembl".

    Raises:
        ValueError: should be a dataframe (when the result from the server is something else)

    Returns:
        pd.DataFrame: the dataframe
    """
    attr = (
        [
            "ensembl_gene_id",
            "hgnc_symbol",
            "gene_biotype",
            "entrezgene_id",
        ]
        if not bypass_attributes
        else []
    )
    assert cache_folder[-1] == "/"

    cache_folder = os.path.expanduser(cache_folder)
    createFoldersFor(cache_folder)
    cachefile = os.path.join(cache_folder, ".biomart.csv")
    if useCache & os.path.isfile(cachefile):
        print("fetching gene names from biomart cache")
        res = pd.read_csv(cachefile)
    else:
        print("downloading gene names from biomart")

        res = _fetchFromServer(ensemble_server, attr + attributes, database=database)
        res.to_csv(cachefile, index=False)

    res.columns = attr + attributes
    if type(res) is not type(pd.DataFrame()):
        raise ValueError("should be a dataframe")
    res = res[~(res["ensembl_gene_id"].isna())]
    if "hgnc_symbol" in res.columns:
        res = res[res["hgnc_symbol"].isna()]
        res.loc[res[res.hgnc_symbol.isna()].index, "hgnc_symbol"] = res[
            res.hgnc_symbol.isna()
        ]["ensembl_gene_id"]
    return res


def validate(adata: AnnData, organism: str):
    """
    validate checks if the adata object is valid for lamindb

    Args:
        adata (anndata): the anndata object
        lb (lamindb): the lamindb instance
        organism (str): the organism

    Raises:
        ValueError: if the adata object is not valid
        ValueError: if the anndata contains invalid ethnicity ontology term id according to the lb instance
        ValueError: if the anndata contains invalid organism ontology term id according to the lb instance
        ValueError: if the anndata contains invalid sex ontology term id according to the lb instance
        ValueError: if the anndata contains invalid disease ontology term id according to the lb instance
        ValueError: if the anndata contains invalid cell_type ontology term id according to the lb instance
        ValueError: if the anndata contains invalid development_stage ontology term id according to the lb instance
        ValueError: if the anndata contains invalid tissue ontology term id according to the lb instance
        ValueError: if the anndata contains invalid assay ontology term id according to the lb instance

    Returns:
        bool: True if the adata object is valid
    """
    organism = bt.Organism.filter(ontology_id=organism).one().name

    if adata.var.index.duplicated().any():
        raise ValueError("Duplicate gene names found in adata.var.index")
    if adata.obs.index.duplicated().any():
        raise ValueError("Duplicate cell names found in adata.obs.index")
    for val in [
        "self_reported_ethnicity_ontology_term_id",
        "organism_ontology_term_id",
        "disease_ontology_term_id",
        "cell_type_ontology_term_id",
        "development_stage_ontology_term_id",
        "tissue_ontology_term_id",
        "assay_ontology_term_id",
    ]:
        if val not in adata.obs.columns:
            raise ValueError(
                f"Column '{val}' is missing in the provided anndata object."
            )

    if not bt.Ethnicity.validate(
        adata.obs["self_reported_ethnicity_ontology_term_id"],
        field="ontology_id",
    ).all():
        raise ValueError("Invalid ethnicity ontology term id found")
    if not bt.Organism.validate(
        adata.obs["organism_ontology_term_id"], field="ontology_id"
    ).all():
        raise ValueError("Invalid organism ontology term id found")
    if not bt.Phenotype.validate(
        adata.obs["sex_ontology_term_id"], field="ontology_id"
    ).all():
        raise ValueError("Invalid sex ontology term id found")
    if not bt.Disease.validate(
        adata.obs["disease_ontology_term_id"], field="ontology_id"
    ).all():
        raise ValueError("Invalid disease ontology term id found")
    if not bt.CellType.validate(
        adata.obs["cell_type_ontology_term_id"], field="ontology_id"
    ).all():
        raise ValueError("Invalid cell type ontology term id found")
    if not bt.DevelopmentalStage.validate(
        adata.obs["development_stage_ontology_term_id"],
        field="ontology_id",
    ).all():
        raise ValueError("Invalid dev stage ontology term id found")
    if not bt.Tissue.validate(
        adata.obs["tissue_ontology_term_id"], field="ontology_id"
    ).all():
        raise ValueError("Invalid tissue ontology term id found")
    if not bt.ExperimentalFactor.validate(
        adata.obs["assay_ontology_term_id"], field="ontology_id"
    ).all():
        raise ValueError("Invalid assay ontology term id found")
    if not bt.Gene.validate(
        adata.var.index, field="ensembl_gene_id", organism=organism
    ).all():
        raise ValueError("Invalid gene ensembl id found")
    return True


# setting a cache of 200 elements
# @lru_cache(maxsize=200)
def get_all_ancestors(val: str, df: pd.DataFrame):
    if val not in df.index:
        return set()
    parents = df.loc[val].parents__ontology_id
    if parents is None or len(parents) == 0:
        return set()
    else:
        return set.union(set(parents), *[get_all_ancestors(val, df) for val in parents])


# setting a cache of 200 elements
# @lru_cache(maxsize=200)
def get_descendants(val, df):
    ontos = set(df[df.parents__ontology_id.str.contains(val)].index.tolist())
    r_onto = set()
    for onto in ontos:
        r_onto |= get_descendants(onto, df)
    return r_onto | ontos


def get_ancestry_mapping(all_elem: list, onto_df: pd.DataFrame):
    """
    This function generates a mapping of all elements to their ancestors in the ontology dataframe.

    Args:
        all_elem (list): A list of all elements.
        onto_df (DataFrame): The ontology dataframe.

    Returns:
        dict: A dictionary mapping each element to its ancestors.
    """
    ancestors = {}
    full_ancestors = set()
    for val in all_elem:
        ancestors[val] = get_all_ancestors(val, onto_df) - set([val])

    for val in ancestors.values():
        full_ancestors |= set(val)
    # removing ancestors that are not in our datasets
    full_ancestors = full_ancestors & set(ancestors.keys())
    leafs = set(all_elem) - full_ancestors
    full_ancestors = full_ancestors - leafs

    groupings = {}
    for val in full_ancestors:
        groupings[val] = set()
    for leaf in leafs:
        for ancestor in ancestors[leaf]:
            if ancestor in full_ancestors:
                groupings[ancestor].add(leaf)

    return groupings, full_ancestors, leafs


def load_dataset_local(
    remote_dataset: ln.Collection,
    download_folder: str,
    name: str,
    description: str,
    use_cache: bool = True,
    only: Optional[List[int]] = None,
):
    """
    This function loads a remote lamindb dataset to local.

    Args:
        lb (lamindb): The lamindb instance.
        remote_dataset (lamindb.Dataset): The remote Dataset.
        download_folder (str): The path to the download folder.
        name (str): The name of the dataset.
        description (str): The description of the dataset.
        use_cache (bool, optional): Whether to use cache. Defaults to True.
        only (list, optional): A list of indices to specify which files to download. Defaults to None.

    Returns:
        lamindb.Dataset: The local dataset.
    """
    saved_files = []
    default_storage = ln.Storage.filter(root=ln.settings.storage.as_posix()).one()
    files = (
        remote_dataset.artifacts.all()
        if not only
        else remote_dataset.artifacts.all()[only[0] : only[1]]
    )
    for file in files:
        organism = list(set([i.ontology_id for i in file.organism.all()]))
        if len(organism) > 1:
            print(organism)
            print("Multiple organisms detected")
            continue
        if len(organism) == 0:
            print("No organism detected")
            continue
        organism = bt.Organism.filter(ontology_id=organism[0]).one().name
        # bt.settings.organism = organism
        path = file.path
        try:
            file.save()
        except IntegrityError:
            print(f"File {file.key} already exists in storage")
        # if location already has a file, don't save again
        if use_cache and os.path.exists(os.path.expanduser(download_folder + file.key)):
            print(f"File {file.key} already exists in storage")
        else:
            path.download_to(download_folder + file.key)
        file.storage = default_storage
        try:
            file.save()
        except IntegrityError:
            print(f"File {file.key} already exists in storage")
        saved_files.append(file)
    dataset = ln.Collection(saved_files, name=name, description=description)
    dataset.save()
    return dataset


def load_genes(organisms: Union[str, list] = "NCBITaxon:9606"):  # "NCBITaxon:10090",
    organismdf = []
    if type(organisms) is str:
        organisms = [organisms]
    for organism in organisms:
        genesdf = bt.Gene.filter(
            organism_id=bt.Organism.filter(ontology_id=organism).first().id
        ).df()
        genesdf = genesdf[~genesdf["public_source_id"].isna()]
        genesdf = genesdf.drop_duplicates(subset="ensembl_gene_id")
        genesdf = genesdf.set_index("ensembl_gene_id").sort_index()
        # mitochondrial genes
        genesdf["mt"] = genesdf.symbol.astype(str).str.startswith("MT-")
        # ribosomal genes
        genesdf["ribo"] = genesdf.symbol.astype(str).str.startswith(("RPS", "RPL"))
        # hemoglobin genes.
        genesdf["hb"] = genesdf.symbol.astype(str).str.contains(("^HB[^(P)]"))
        genesdf["organism"] = organism
        organismdf.append(genesdf)
    return pd.concat(organismdf)


def populate_my_ontology(
    organisms: List[str] = ["NCBITaxon:10090", "NCBITaxon:9606"],
    sex: List[str] = ["PATO:0000384", "PATO:0000383"],
    celltypes: List[str] = [],
    ethnicities: List[str] = [],
    assays: List[str] = [],
    tissues: List[str] = [],
    diseases: List[str] = [],
    dev_stages: List[str] = [],
):
    """
    creates a local version of the lamin ontologies and add the required missing values in base ontologies

    run this function just one for each new lamin storage

    erase everything with bt.$ontology.filter().delete()

    add whatever value you need afterward like it is done here with:

    `bt.$ontology(name="ddd", ontology_id="ddddd").save()`

    `df["assay_ontology_term_id"].unique()`

    Args:
        lb (lamindb): lamindb instance.
        organisms (list, optional): List of organisms. Defaults to ["NCBITaxon:10090", "NCBITaxon:9606"].
        sex (list, optional): List of sexes. Defaults to ["PATO:0000384", "PATO:0000383"].
        celltypes (list, optional): List of cell types. Defaults to [].
        ethnicities (list, optional): List of ethnicities. Defaults to [].
        assays (list, optional): List of assays. Defaults to [].
        tissues (list, optional): List of tissues. Defaults to [].
        diseases (list, optional): List of diseases. Defaults to [].
        dev_stages (list, optional): List of developmental stages. Defaults to [].
    """
<<<<<<< HEAD
    # cell type
    if celltypes is not None:
        names = bt.CellType.public().df().index if not celltypes else celltypes
        records = bt.CellType.from_values(names, field="ontology_id")
        ln.save(records, parents=bool(celltypes))
        bt.CellType(name="unknown", ontology_id="unknown").save()
    # Organism
    if organisms is not None:
        names = bt.Organism.public().df().index if not organisms else organisms
        records = [
            i[0] if type(i) is list else i
            for i in [bt.Organism.from_public(ontology_id=i) for i in names]
        ]
        ln.save(records, parents=bool(organisms))
        bt.Organism(name="unknown", ontology_id="unknown").save()
        organism_names = names
    # Phenotype
    if sex is not None:
        names = bt.Phenotype.public().df().index if not sex else sex
        records = [
            bt.Phenotype.from_public(
                ontology_id=i,
                public_source=bt.PublicSource.filter(
                    entity="Phenotype", source="pato"
                ).one(),
            )
            for i in names
        ]
        ln.save(records, parents=bool(sex))
        bt.Phenotype(name="unknown", ontology_id="unknown").save()
    # ethnicity
    if ethnicities is not None:
        names = bt.Ethnicity.public().df().index if not ethnicities else ethnicities
        records = bt.Ethnicity.from_values(names, field="ontology_id")
        ln.save(records, parents=bool(ethnicities))
        bt.Ethnicity(
            name="unknown", ontology_id="unknown"
        ).save()  # multi ethnic will have to get renamed
    # ExperimentalFactor
    if assays is not None:
        names = bt.ExperimentalFactor.public().df().index if not assays else assays
        records = bt.ExperimentalFactor.from_values(names, field="ontology_id")
        ln.save(records, parents=bool(assays))
        bt.ExperimentalFactor(name="unknown", ontology_id="unknown").save()
        # lookup = bt.ExperimentalFactor.lookup()
        # lookup.smart_seq_v4.parents.add(lookup.smart_like)
    # Tissue
    if tissues is not None:
        names = bt.Tissue.public().df().index if not tissues else tissues
        records = bt.Tissue.from_values(names, field="ontology_id")
        ln.save(records, parents=bool(tissues))
        bt.Tissue(name="unknown", ontology_id="unknown").save()
    # DevelopmentalStage
    if dev_stages is not None:
        names = (
            bt.DevelopmentalStage.public().df().index if not dev_stages else dev_stages
        )
        records = bt.DevelopmentalStage.from_values(names, field="ontology_id")
        ln.save(records, parents=bool(dev_stages))
        bt.DevelopmentalStage(name="unknown", ontology_id="unknown").save()

        names = bt.DevelopmentalStage.public(organism="mouse").df().name
        bionty_source = bt.PublicSource.filter(
            entity="DevelopmentalStage", organism="mouse"
        ).one()
        records = [
            bt.DevelopmentalStage.from_public(name=i, public_source=bionty_source)
            for i in names.tolist()
        ]
        records[-4] = records[-4][0]
        ln.save(records)
    # Disease
    if diseases is not None:
        names = bt.Disease.public().df().index if not diseases else diseases
        records = bt.Disease.from_values(names, field="ontology_id")
        ln.save(records, parents=bool(diseases))
        bt.Disease(name="normal", ontology_id="PATO:0000461").save()
        bt.Disease(name="unknown", ontology_id="unknown").save()
=======

    names = bt.CellType.public().df().index if not celltypes else celltypes
    records = bt.CellType.from_values(names, field="ontology_id")
    ln.save(records)
    bt.CellType(name="unknown", ontology_id="unknown").save()
    # Organism
    names = bt.Organism.public().df().index if not organisms else organisms
    records = [
        i[0] if type(i) is list else i
        for i in [bt.Organism.from_public(ontology_id=i) for i in names]
    ]
    ln.save(records)
    bt.Organism(name="unknown", ontology_id="unknown").save()
    # Phenotype
    names = bt.Phenotype.public().df().index if not sex else sex
    records = [
        bt.Phenotype.from_public(
            ontology_id=i,
            public_source=bt.PublicSource.filter(
                entity="Phenotype", source="pato"
            ).one(),
        )
        for i in names
    ]
    ln.save(records)
    bt.Phenotype(name="unknown", ontology_id="unknown").save()
    # ethnicity
    names = bt.Ethnicity.public().df().index if not ethnicities else ethnicities
    records = bt.Ethnicity.from_values(names, field="ontology_id")
    ln.save(records)
    bt.Ethnicity(
        name="unknown", ontology_id="unknown"
    ).save()  # multi ethnic will have to get renamed
    # ExperimentalFactor
    names = bt.ExperimentalFactor.public().df().index if not assays else assays
    records = bt.ExperimentalFactor.from_values(names, field="ontology_id")
    ln.save(records)
    bt.ExperimentalFactor(name="unknown", ontology_id="unknown").save()
    # lookup = bt.ExperimentalFactor.lookup()
    # lookup.smart_seq_v4.parents.add(lookup.smart_like)
    # Tissue
    names = bt.Tissue.public().df().index if not tissues else tissues
    records = bt.Tissue.from_values(names, field="ontology_id")
    ln.save(records)
    bt.Tissue(name="unknown", ontology_id="unknown").save()
    # DevelopmentalStage
    names = bt.DevelopmentalStage.public().df().index if not dev_stages else dev_stages
    records = bt.DevelopmentalStage.from_values(names, field="ontology_id")
    ln.save(records)
    bt.DevelopmentalStage(name="unknown", ontology_id="unknown").save()

    names = bt.DevelopmentalStage.public(organism="mouse").df().name
    bionty_source = bt.PublicSource.filter(
        entity="DevelopmentalStage", organism="mouse"
    ).one()
    records = [
        bt.DevelopmentalStage.from_public(name=i, public_source=bionty_source)
        for i in names.tolist()
    ]
    ln.save(records)
    # Disease
    names = bt.Disease.public().df().index if not diseases else diseases
    records = bt.Disease.from_values(names, field="ontology_id")
    ln.save(records)
    bt.Disease(name="normal", ontology_id="PATO:0000461").save()
    bt.Disease(name="unknown", ontology_id="unknown").save()
>>>>>>> 494e75af
    # genes
    for organism in organism_names:
        # convert onto to name
        organism = bt.Organism.filter(ontology_id=organism).one().name
        names = bt.Gene.public(organism=organism).df()["ensembl_gene_id"]
        records = bt.Gene.from_values(
            names,
            field="ensembl_gene_id",
            organism=organism,
        )
        ln.save(records)


def is_outlier(adata: AnnData, metric: str, nmads: int):
    """
    is_outlier detects outliers in adata.obs[metric]

    Args:
        adata (annData): the anndata object
        metric (str): the metric column to use
        nmads (int): the number of median absolute deviations to use as a threshold

    Returns:
        pd.Series: a boolean series indicating whether a cell is an outlier or not
    """
    M = adata.obs[metric]
    outlier = (M < np.median(M) - nmads * median_abs_deviation(M)) | (
        np.median(M) + nmads * median_abs_deviation(M) < M
    )
    return outlier


def length_normalize(adata: AnnData, gene_lengths: list):
    """
    length_normalize normalizes the counts by the gene length

    Args:
        adata (anndata): the anndata object
        gene_lengths (list): the gene lengths

    Returns:
        anndata: the anndata object
    """
    adata.X = csr_matrix((adata.X.T / gene_lengths).T)
    return adata


def pd_load_cached(url: str, loc: str = "/tmp/", cache: bool = True, **kwargs):
    """
    pd_load_cached downloads a file from a url and loads it as a pandas dataframe

    Args:
        url (str): the url to download the file from
        loc (str, optional): the location to save the file to. Defaults to "/tmp/".
        cache (bool, optional): whether to use the cached file or not. Defaults to True.

    Returns:
        pd.DataFrame: the dataframe
    """
    # Check if the file exists, if not, download it
    loc += url.split("/")[-1]
    if not os.path.isfile(loc) or not cache:
        urllib.request.urlretrieve(url, loc)
    # Load the data from the file
    return pd.read_csv(loc, **kwargs)


def translate(
    val: Union[str, list, set, Counter, dict], t: str = "cell_type_ontology_term_id"
):
    """
    translate translates the ontology term id to the name

    Args:
        val (str, dict, set, list, dict): the object to translate
        t (flat, optional): the type of ontology terms.
            one of cell_type_ontology_term_id, assay_ontology_term_id, tissue_ontology_term_id.
            Defaults to "cell_type_ontology_term_id".

    Returns:
        dict: the mapping for the translation
    """
    if t == "cell_type_ontology_term_id":
        obj = bt.CellType.public(organism="all")
    elif t == "assay_ontology_term_id":
        obj = bt.ExperimentalFactor.public()
    elif t == "tissue_ontology_term_id":
        obj = bt.Tissue.public()
    else:
        return None
    if type(val) is str:
        return {val: obj.search(val, field=obj.ontology_id).name.iloc[0]}
    elif type(val) is list or type(val) is set:
        return {i: obj.search(i, field=obj.ontology_id).name.iloc[0] for i in set(val)}
    elif type(val) is dict or type(val) is Counter:
        return {
            obj.search(k, field=obj.ontology_id).name.iloc[0]: v for k, v in val.items()
        }<|MERGE_RESOLUTION|>--- conflicted
+++ resolved
@@ -409,12 +409,11 @@
         diseases (list, optional): List of diseases. Defaults to [].
         dev_stages (list, optional): List of developmental stages. Defaults to [].
     """
-<<<<<<< HEAD
     # cell type
     if celltypes is not None:
         names = bt.CellType.public().df().index if not celltypes else celltypes
         records = bt.CellType.from_values(names, field="ontology_id")
-        ln.save(records, parents=bool(celltypes))
+        ln.save(records)
         bt.CellType(name="unknown", ontology_id="unknown").save()
     # Organism
     if organisms is not None:
@@ -423,7 +422,7 @@
             i[0] if type(i) is list else i
             for i in [bt.Organism.from_public(ontology_id=i) for i in names]
         ]
-        ln.save(records, parents=bool(organisms))
+        ln.save(records)
         bt.Organism(name="unknown", ontology_id="unknown").save()
         organism_names = names
     # Phenotype
@@ -438,13 +437,13 @@
             )
             for i in names
         ]
-        ln.save(records, parents=bool(sex))
+        ln.save(records)
         bt.Phenotype(name="unknown", ontology_id="unknown").save()
     # ethnicity
     if ethnicities is not None:
         names = bt.Ethnicity.public().df().index if not ethnicities else ethnicities
         records = bt.Ethnicity.from_values(names, field="ontology_id")
-        ln.save(records, parents=bool(ethnicities))
+        ln.save(records)
         bt.Ethnicity(
             name="unknown", ontology_id="unknown"
         ).save()  # multi ethnic will have to get renamed
@@ -452,7 +451,7 @@
     if assays is not None:
         names = bt.ExperimentalFactor.public().df().index if not assays else assays
         records = bt.ExperimentalFactor.from_values(names, field="ontology_id")
-        ln.save(records, parents=bool(assays))
+        ln.save(records)
         bt.ExperimentalFactor(name="unknown", ontology_id="unknown").save()
         # lookup = bt.ExperimentalFactor.lookup()
         # lookup.smart_seq_v4.parents.add(lookup.smart_like)
@@ -460,7 +459,7 @@
     if tissues is not None:
         names = bt.Tissue.public().df().index if not tissues else tissues
         records = bt.Tissue.from_values(names, field="ontology_id")
-        ln.save(records, parents=bool(tissues))
+        ln.save(records)
         bt.Tissue(name="unknown", ontology_id="unknown").save()
     # DevelopmentalStage
     if dev_stages is not None:
@@ -468,7 +467,7 @@
             bt.DevelopmentalStage.public().df().index if not dev_stages else dev_stages
         )
         records = bt.DevelopmentalStage.from_values(names, field="ontology_id")
-        ln.save(records, parents=bool(dev_stages))
+        ln.save(records)
         bt.DevelopmentalStage(name="unknown", ontology_id="unknown").save()
 
         names = bt.DevelopmentalStage.public(organism="mouse").df().name
@@ -485,77 +484,9 @@
     if diseases is not None:
         names = bt.Disease.public().df().index if not diseases else diseases
         records = bt.Disease.from_values(names, field="ontology_id")
-        ln.save(records, parents=bool(diseases))
+        ln.save(records)
         bt.Disease(name="normal", ontology_id="PATO:0000461").save()
         bt.Disease(name="unknown", ontology_id="unknown").save()
-=======
-
-    names = bt.CellType.public().df().index if not celltypes else celltypes
-    records = bt.CellType.from_values(names, field="ontology_id")
-    ln.save(records)
-    bt.CellType(name="unknown", ontology_id="unknown").save()
-    # Organism
-    names = bt.Organism.public().df().index if not organisms else organisms
-    records = [
-        i[0] if type(i) is list else i
-        for i in [bt.Organism.from_public(ontology_id=i) for i in names]
-    ]
-    ln.save(records)
-    bt.Organism(name="unknown", ontology_id="unknown").save()
-    # Phenotype
-    names = bt.Phenotype.public().df().index if not sex else sex
-    records = [
-        bt.Phenotype.from_public(
-            ontology_id=i,
-            public_source=bt.PublicSource.filter(
-                entity="Phenotype", source="pato"
-            ).one(),
-        )
-        for i in names
-    ]
-    ln.save(records)
-    bt.Phenotype(name="unknown", ontology_id="unknown").save()
-    # ethnicity
-    names = bt.Ethnicity.public().df().index if not ethnicities else ethnicities
-    records = bt.Ethnicity.from_values(names, field="ontology_id")
-    ln.save(records)
-    bt.Ethnicity(
-        name="unknown", ontology_id="unknown"
-    ).save()  # multi ethnic will have to get renamed
-    # ExperimentalFactor
-    names = bt.ExperimentalFactor.public().df().index if not assays else assays
-    records = bt.ExperimentalFactor.from_values(names, field="ontology_id")
-    ln.save(records)
-    bt.ExperimentalFactor(name="unknown", ontology_id="unknown").save()
-    # lookup = bt.ExperimentalFactor.lookup()
-    # lookup.smart_seq_v4.parents.add(lookup.smart_like)
-    # Tissue
-    names = bt.Tissue.public().df().index if not tissues else tissues
-    records = bt.Tissue.from_values(names, field="ontology_id")
-    ln.save(records)
-    bt.Tissue(name="unknown", ontology_id="unknown").save()
-    # DevelopmentalStage
-    names = bt.DevelopmentalStage.public().df().index if not dev_stages else dev_stages
-    records = bt.DevelopmentalStage.from_values(names, field="ontology_id")
-    ln.save(records)
-    bt.DevelopmentalStage(name="unknown", ontology_id="unknown").save()
-
-    names = bt.DevelopmentalStage.public(organism="mouse").df().name
-    bionty_source = bt.PublicSource.filter(
-        entity="DevelopmentalStage", organism="mouse"
-    ).one()
-    records = [
-        bt.DevelopmentalStage.from_public(name=i, public_source=bionty_source)
-        for i in names.tolist()
-    ]
-    ln.save(records)
-    # Disease
-    names = bt.Disease.public().df().index if not diseases else diseases
-    records = bt.Disease.from_values(names, field="ontology_id")
-    ln.save(records)
-    bt.Disease(name="normal", ontology_id="PATO:0000461").save()
-    bt.Disease(name="unknown", ontology_id="unknown").save()
->>>>>>> 494e75af
     # genes
     for organism in organism_names:
         # convert onto to name
